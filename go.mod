--- conflicted
+++ resolved
@@ -136,11 +136,8 @@
 	gopkg.in/inf.v0 v0.9.1 // indirect
 	gopkg.in/warnings.v0 v0.1.2 // indirect
 	gopkg.in/yaml.v2 v2.4.0 // indirect
-<<<<<<< HEAD
 	gorm.io/plugin/prometheus v0.1.0 // indirect
-=======
 	gopkg.in/yaml.v3 v3.0.1 // indirect
->>>>>>> 0f7db64e
 	k8s.io/apiserver v0.28.2 // indirect
 	k8s.io/kube-openapi v0.0.0-20230717233707-2695361300d9 // indirect
 	k8s.io/utils v0.0.0-20230726121419-3b25d923346b // indirect
